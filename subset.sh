--- conflicted
+++ resolved
@@ -15,11 +15,7 @@
     aoi="$(ls input/*)"
 
     n_actual=${#}
-<<<<<<< HEAD
     n_expected=7
-=======
-    n_expected=6
->>>>>>> 7ba904ee
 
     if test ${n_actual} -gt 0 -a ${n_actual} -ne ${n_expected}; then
         echo "Expected ${n_expected} inputs, but got ${n_actual}:$(printf " '%b'" "$@")" >&2
